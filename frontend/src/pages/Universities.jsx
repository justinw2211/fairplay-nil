import React from "react";
import {
  Box,
  Container,
  Heading,
  Text,
  VStack,
  HStack,
  Button,
  Flex,
  Icon,
  SimpleGrid,
<<<<<<< HEAD
  Grid,
=======
>>>>>>> 6cf5d997
  useDisclosure,
} from "@chakra-ui/react";
import UniversitiesDemoModal from "../components/UniversitiesDemoModal";
import { createLogger } from "../utils/logger";

const pageLogger = createLogger("UniversitiesPage");
import {
  FiTrendingUp,
  FiShield,
  FiUsers,
  FiBarChart,
  FiFileText,
  FiDatabase,
  FiMonitor,
} from "react-icons/fi";

const Universities = () => {
  const tools = [
    {
      icon: FiTrendingUp,
      title: "NIL Deal Valuation",
      description: "Guidance on fair market value ranges to support transparent compensation.",
    },
    {
      icon: FiShield,
      title: "Compliance Monitoring",
      description: "Track NIL disclosures and activities with configurable alerts and review.",
    },
    {
      icon: FiBarChart,
      title: "Analytics Dashboard",
      description: "Program-level KPIs and trends to inform NIL strategy and oversight.",
    },
    {
      icon: FiUsers,
      title: "Athlete Management",
      description: "Centralized profiles and submissions to streamline administration.",
    },
    {
      icon: FiFileText,
      title: "Document Management",
      description: "Organize contracts, disclosures, and supporting documentation in one place.",
    },
    {
      icon: FiDatabase,
      title: "Integrations & API",
      description: "Connect with existing systems and enable data portability when needed.",
    },
  ];

  const { isOpen, onOpen, onClose } = useDisclosure();

  const handleCtaClick = () => {
    pageLogger.info("cta_click", { page: "Universities" });
    onOpen();
  };

  const handleSubmitModal = async (payload) => {
    pageLogger.info("demo_submit", { page: "Universities", payload: { ...payload, message: '[REDACTED]' } });
  };

  return (
    <Box bg="brand.backgroundLight" minH="100vh">
      {/* Hero */}
      <Box bg="brand.textPrimary" color="white" py={20}>
        <Container maxW="7xl">
          <VStack spacing={6} textAlign="center">
            <Heading as="h1" size="2xl" fontWeight="bold">
              A Single Platform for University NIL Operations
            </Heading>
            <Text fontSize="xl" maxW="3xl" color="gray.200">
              Manage NIL disclosures, track deal workflows, and access program-wide insights — in one place.
            </Text>
            <HStack spacing={4} pt={4}>
              <Button size="lg" px={8} onClick={handleCtaClick}>
                Schedule a Demo
              </Button>
            </HStack>
          </VStack>
        </Container>
      </Box>

      {/* Capabilities */}
      <Container maxW="7xl" py={20}>
        <VStack spacing={12}>
          <VStack spacing={4} textAlign="center">
            <Heading as="h2" size="xl" color="brand.textPrimary">
              Capabilities Built for Athletic Departments
            </Heading>
            <Text fontSize="lg" color="brand.textSecondary" maxW="3xl">
              Consolidate NIL workflows across compliance, deal management, valuation guidance, and reporting.
            </Text>
          </VStack>

          <SimpleGrid columns={{ base: 1, md: 2, lg: 3 }} spacing={8} w="full">
            {tools.map((tool, index) => (
              <Box key={index} bg="white" shadow="sm" borderRadius="lg" p={6} border="1px solid" borderColor="brand.accentSecondary">
                <VStack align="start" spacing={4}>
                  <Flex
                    align="center"
                    justify="center"
                    w={12}
                    h={12}
                    bg="brand.backgroundLight"
                    borderRadius="lg"
                  >
                    <Icon as={tool.icon} w={6} h={6} color="brand.accentPrimary" />
                  </Flex>
                  <Heading as="h3" size="md" color="brand.textPrimary">
                    {tool.title}
                  </Heading>
                  <Text color="brand.textSecondary" lineHeight="tall">
                    {tool.description}
                  </Text>
                </VStack>
              </Box>
            ))}
          </SimpleGrid>
        </VStack>
      </Container>

      {/* Outcomes */}
      <Container maxW="7xl" py={20}>
<<<<<<< HEAD
        <VStack spacing={12} align="stretch">
          <Grid templateColumns={{ base: "1fr", lg: "1fr 1fr" }} gap={12} alignItems="start">
            <VStack align="start" spacing={4}>
              <Heading as="h2" size="xl" color="brand.textPrimary">
                Outcomes for Your Program
              </Heading>
              <VStack align="start" spacing={3}>
                {[ 
                  "Increase visibility into NIL activity across teams and sports.",
                  "Consolidate submissions, approvals, and documentation.",
                  "Equip staff with dashboards and exports for oversight.",
                  "Integrate data with existing systems as needed.",
                ].map((benefit, index) => (
                  <HStack key={index} spacing={3}>
                    <Icon as={FiMonitor} color="brand.accentPrimary" />
                    <Text color="brand.textSecondary">{benefit}</Text>
                  </HStack>
                ))}
              </VStack>
            </VStack>

            {/* Side CTA panel to utilize horizontal space */}
            <Box bg="brand.backgroundLight" borderRadius="xl" boxShadow="md" p={0}>
              <VStack align="start" spacing={4} px={8} pb={8} pt={0}>
                <Heading as="h3" size="lg" color="brand.textPrimary" mt={0}>
                  See It in Action
                </Heading>
                <Text color="brand.textSecondary">
                  Schedule a live walkthrough of compliance tracking, deal workflows, and analytics.
                </Text>
                <Button size="lg" w="full" onClick={handleCtaClick}>
                  Schedule a Demo
                </Button>
                <Text fontSize="sm" color="brand.textSecondary">
                  We’ll follow up by email to coordinate a time that works for your team.
                </Text>
              </VStack>
            </Box>
          </Grid>
=======
        <VStack spacing={10} align="stretch">
          <VStack align="start" spacing={4}>
            <Heading as="h2" size="xl" color="brand.textPrimary">
              Outcomes for Your Program
            </Heading>
            <VStack align="start" spacing={3}>
              {[ 
                "Increase visibility into NIL activity across teams and sports.",
                "Consolidate submissions, approvals, and documentation.",
                "Equip staff with dashboards and exports for oversight.",
                "Integrate data with existing systems as needed.",
              ].map((benefit, index) => (
                <HStack key={index} spacing={3}>
                  <Icon as={FiMonitor} color="brand.accentPrimary" />
                  <Text color="brand.textSecondary">{benefit}</Text>
                </HStack>
              ))}
            </VStack>
          </VStack>
>>>>>>> 6cf5d997

          <SimpleGrid columns={{ base: 2, md: 4 }} spacing={6}>
            {[
              { icon: FiDatabase, label: "Secure Storage" },
              { icon: FiMonitor, label: "Operational Visibility" },
              { icon: FiUsers, label: "Stakeholder Access" },
              { icon: FiBarChart, label: "Dashboards & Exports" },
            ].map((item, index) => (
              <VStack key={index} spacing={3} textAlign="center">
                <Flex align="center" justify="center" w={16} h={16} bg="brand.backgroundLight" borderRadius="xl">
                  <Icon as={item.icon} w={8} h={8} color="brand.accentPrimary" />
                </Flex>
                <Text fontWeight="semibold" color="brand.textPrimary">{item.label}</Text>
              </VStack>
            ))}
          </SimpleGrid>
        </VStack>
      </Container>

<<<<<<< HEAD
      {/** Final CTA band removed per request to reduce redundancy **/}
=======
      {/* Final CTA */}
      <Box bg="brand.textPrimary" color="white" py={16}>
        <Container maxW="5xl">
          <VStack spacing={6} textAlign="center">
            <Heading as="h2" size="xl">
              Ready to See the Platform?
            </Heading>
            <Text fontSize="lg" color="gray.200" maxW="3xl">
              Schedule a demo to explore compliance tracking, deal workflows, and program analytics.
            </Text>
            <Button size="lg" px={8} onClick={handleCtaClick}>
              Schedule a Demo
            </Button>
          </VStack>
        </Container>
      </Box>
>>>>>>> 6cf5d997
      <UniversitiesDemoModal isOpen={isOpen} onClose={onClose} onSubmit={handleSubmitModal} />
    </Box>
  );
};

export default Universities;<|MERGE_RESOLUTION|>--- conflicted
+++ resolved
@@ -10,10 +10,6 @@
   Flex,
   Icon,
   SimpleGrid,
-<<<<<<< HEAD
-  Grid,
-=======
->>>>>>> 6cf5d997
   useDisclosure,
 } from "@chakra-ui/react";
 import UniversitiesDemoModal from "../components/UniversitiesDemoModal";
@@ -137,47 +133,6 @@
 
       {/* Outcomes */}
       <Container maxW="7xl" py={20}>
-<<<<<<< HEAD
-        <VStack spacing={12} align="stretch">
-          <Grid templateColumns={{ base: "1fr", lg: "1fr 1fr" }} gap={12} alignItems="start">
-            <VStack align="start" spacing={4}>
-              <Heading as="h2" size="xl" color="brand.textPrimary">
-                Outcomes for Your Program
-              </Heading>
-              <VStack align="start" spacing={3}>
-                {[ 
-                  "Increase visibility into NIL activity across teams and sports.",
-                  "Consolidate submissions, approvals, and documentation.",
-                  "Equip staff with dashboards and exports for oversight.",
-                  "Integrate data with existing systems as needed.",
-                ].map((benefit, index) => (
-                  <HStack key={index} spacing={3}>
-                    <Icon as={FiMonitor} color="brand.accentPrimary" />
-                    <Text color="brand.textSecondary">{benefit}</Text>
-                  </HStack>
-                ))}
-              </VStack>
-            </VStack>
-
-            {/* Side CTA panel to utilize horizontal space */}
-            <Box bg="brand.backgroundLight" borderRadius="xl" boxShadow="md" p={0}>
-              <VStack align="start" spacing={4} px={8} pb={8} pt={0}>
-                <Heading as="h3" size="lg" color="brand.textPrimary" mt={0}>
-                  See It in Action
-                </Heading>
-                <Text color="brand.textSecondary">
-                  Schedule a live walkthrough of compliance tracking, deal workflows, and analytics.
-                </Text>
-                <Button size="lg" w="full" onClick={handleCtaClick}>
-                  Schedule a Demo
-                </Button>
-                <Text fontSize="sm" color="brand.textSecondary">
-                  We’ll follow up by email to coordinate a time that works for your team.
-                </Text>
-              </VStack>
-            </Box>
-          </Grid>
-=======
         <VStack spacing={10} align="stretch">
           <VStack align="start" spacing={4}>
             <Heading as="h2" size="xl" color="brand.textPrimary">
@@ -197,7 +152,6 @@
               ))}
             </VStack>
           </VStack>
->>>>>>> 6cf5d997
 
           <SimpleGrid columns={{ base: 2, md: 4 }} spacing={6}>
             {[
@@ -217,9 +171,6 @@
         </VStack>
       </Container>
 
-<<<<<<< HEAD
-      {/** Final CTA band removed per request to reduce redundancy **/}
-=======
       {/* Final CTA */}
       <Box bg="brand.textPrimary" color="white" py={16}>
         <Container maxW="5xl">
@@ -236,7 +187,6 @@
           </VStack>
         </Container>
       </Box>
->>>>>>> 6cf5d997
       <UniversitiesDemoModal isOpen={isOpen} onClose={onClose} onSubmit={handleSubmitModal} />
     </Box>
   );
