--- conflicted
+++ resolved
@@ -54,7 +54,6 @@
       name: activityName,
       description: activityDescription,
       dueDate: dueDate,
-      completed: true,
     };
 
     // Get the existing activity entry to preserve sequence and completed status
@@ -66,11 +65,7 @@
     } catch (_e) {}
     await updateDeal(dealId, {
       obligations: {
-<<<<<<< HEAD
-        ...currentDeal.obligations,
-=======
         ...(baseDeal?.obligations || currentDeal.obligations || {}),
->>>>>>> 6cf5d997
         'other': {
           ...existingActivity,
           ...formattedData,
